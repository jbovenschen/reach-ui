--- conflicted
+++ resolved
@@ -18,18 +18,7 @@
     "doc": "react-docgen packages/*/src/* --out www/docs/source.json --resolver findAllComponentDefinitions --pretty"
   },
   "dependencies": {
-<<<<<<< HEAD
-    "@babel/cli": "^7.7.7",
     "@babel/core": "^7.7.7",
-    "@babel/plugin-proposal-class-properties": "^7.7.4",
-    "@babel/plugin-proposal-nullish-coalescing-operator": "^7.7.4",
-    "@babel/plugin-proposal-optional-chaining": "^7.7.5",
-    "@babel/preset-env": "^7.7.7",
-    "@babel/preset-react": "^7.7.4",
-    "@babel/preset-typescript": "^7.7.7",
-=======
-    "@babel/core": "^7.7.7",
->>>>>>> fa288fc2
     "@storybook/addon-actions": "^5.2.8",
     "@storybook/addon-links": "^5.2.8",
     "@storybook/addons": "^5.2.8",
@@ -47,10 +36,7 @@
     "@types/react-router-dom": "^5.1.3",
     "@types/react-test-renderer": "^16.9.1",
     "@types/styled-components": "^4.4.1",
-<<<<<<< HEAD
-=======
     "@types/tabbable": "^3.1.0",
->>>>>>> fa288fc2
     "@types/warning": "^3.0.0",
     "@typescript-eslint/eslint-plugin": "2.x",
     "@typescript-eslint/parser": "2.x",
@@ -84,14 +70,10 @@
     "react-spring": "^8.0.27",
     "react-test-renderer": "^16.12.0",
     "styled-components": "^4.4.1",
-<<<<<<< HEAD
-    "typescript": "^3.7.4",
-=======
     "ts-loader": "^6.2.1",
     "tsdx": "^0.12.1",
     "tslib": "^1.10.0",
     "typescript": "^3.7.3",
->>>>>>> fa288fc2
     "use-throttle": "^0.0.3"
   },
   "resolutions": {
