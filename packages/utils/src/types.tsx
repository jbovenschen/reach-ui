import * as React from "react";
import { Validator } from "prop-types";
// import styled from 'styled-components';

export type AssignableRef<T = any> = React.Ref<T | null>;

<<<<<<< HEAD
export type SingleOrArray<T> = T[] | T;
=======
/**
 * The built-in utility type `Omit` does not distribute over unions. So if you
 * have:
 *
 *    type A = { a: 'whatever' }
 *
 * and you want to do a union with:
 *
 *    type B = A & { b: number } | { b: string; c: number }
 *
 * you might expect `Omit<B, 'a'>` to give you:
 *
 *    Omit<{ a: 'whatever'; b: number }, 'a'> | Omit<{ a: 'whatever'; b: string; c: number }, 'a'>
 *
 * This is not the case, unfortunately, so we need to create our own version of
 * `Omit` that distributes over unions with a distributive conditional type. If
 * you have a generic type parameter `T`, then the construct
 * `T extends any ? F<T> : never` will end up distributing the `F<>` operation
 * over `T` when `T` is a union type.
 *
 * @link https://stackoverflow.com/a/59796484/1792019
 * @link http://www.typescriptlang.org/docs/handbook/advanced-types.html#distributive-conditional-types
 */
export type DistributiveOmit<T, K extends PropertyKey> = T extends any
  ? Omit<T, K>
  : never;
>>>>>>> 89189fe9

////////////////////////////////////////////////////////////////////////////////
// The following types help us deal with the `as` prop.
// I kind of hacked around until I got this to work using some other projects,
// as a rough guide, but it does seem to work so, err, that's cool? Yay TS! 🙃
// P = additional props
// T = type of component to render

export type As<P = any> = React.ElementType<P>;

export type PropsWithAs<T extends As, P> = P &
  Omit<React.ComponentPropsWithRef<T>, "as" | keyof P> & {
    as?: T;
  };

export type PropsFromAs<T extends As, P> = (PropsWithAs<T, P> & { as: T }) &
  PropsWithAs<T, P>;

export type ComponentWithForwardedRef<
  T extends React.ElementType,
  P
> = React.ForwardRefExoticComponent<
  P & React.HTMLProps<React.ElementType<T>> & React.ComponentPropsWithRef<T>
  // React.RefAttributes<React.ElementType<T>>
>;

export interface ComponentWithAs<T extends As, P> {
  <TT extends As>(props: PropsWithAs<TT, P>): JSX.Element;
  (props: PropsWithAs<T, P>): JSX.Element;
  displayName?: string;
  propTypes?: {
    [key: string]: Validator<any>;
  };
}

/*

Test components to make sure our dynamic As prop components work as intended

type PopupProps = {
  lol: string;
  children?: React.ReactNode | ((value?: number) => JSX.Element);
};

export const Popup = forwardRefWithAs<"input", PopupProps>(
  ({ as: Comp = "input", lol, className, children, ...props }, ref) => {
    return (
      <Comp ref={ref} {...props}>
        {typeof children === "function" ? children(56) : children}
      </Comp>
    );
  }
);

export const TryMe1: React.FC = () => {
  return <Popup as="input" lol="lol" name="me" />;
};

export const TryMe2: React.FC = () => {
  let ref = React.useRef(null);
  return <Popup ref={ref} as="div" lol="lol" />;
};

export const TryMe3: React.FC = () => {
  return <Popup as={Cool} lol="lol" name="me" test="123" />;
};

export const TryMe4: React.FC = () => {
  return <Popup as={Whoa} lol="lol" name="me" test="123" />;
};

export const Whoa: React.FC<{
  help?: boolean;
  lol: string;
  name: string;
  test: string;
}> = props => {
  return <input {...props} />;
};

let Cool = styled(Whoa)`
  padding: 10px;
`
*/<|MERGE_RESOLUTION|>--- conflicted
+++ resolved
@@ -4,9 +4,6 @@
 
 export type AssignableRef<T = any> = React.Ref<T | null>;
 
-<<<<<<< HEAD
-export type SingleOrArray<T> = T[] | T;
-=======
 /**
  * The built-in utility type `Omit` does not distribute over unions. So if you
  * have:
@@ -33,7 +30,6 @@
 export type DistributiveOmit<T, K extends PropertyKey> = T extends any
   ? Omit<T, K>
   : never;
->>>>>>> 89189fe9
 
 ////////////////////////////////////////////////////////////////////////////////
 // The following types help us deal with the `as` prop.
