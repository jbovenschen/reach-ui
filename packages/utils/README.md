# @reach/utils

[![Stable release](https://img.shields.io/npm/v/@reach/utils.svg)](https://npm.im/@reach/utils) ![MIT license](https://badgen.now.sh/badge/license/MIT)

Shared utilities for various `@reach` packages.

<<<<<<< HEAD
**Warning:** This package is intended for internal use in Reach UI, is not part of our public API, and should not be used directly in production projects. Definitions in this package may change without warning, and versioning will not follow semver. Don't say we didn't warn you!
=======
**Important:** This package is intended for internal use by the Reach UI library. You should not use it directly in your production projects, as the APIs can and will change often without regard to sem-ver. You have been warned!
>>>>>>> 88d987b7
<|MERGE_RESOLUTION|>--- conflicted
+++ resolved
@@ -4,8 +4,4 @@
 
 Shared utilities for various `@reach` packages.
 
-<<<<<<< HEAD
-**Warning:** This package is intended for internal use in Reach UI, is not part of our public API, and should not be used directly in production projects. Definitions in this package may change without warning, and versioning will not follow semver. Don't say we didn't warn you!
-=======
-**Important:** This package is intended for internal use by the Reach UI library. You should not use it directly in your production projects, as the APIs can and will change often without regard to sem-ver. You have been warned!
->>>>>>> 88d987b7
+**Important:** This package is intended for internal use by the Reach UI library. You should not use it directly in your production projects, as the APIs can and will change often without regard to sem-ver. You have been warned!